import axios from 'axios'
import { ApiError, ErrorCodes as ServiceErrorCodes } from './errors'
import { logger } from './logger'
import type { ErrorCodeValue } from './errors'
import type { AxiosError } from 'axios'
import type { ChatItem } from '@nlux/react'

// Default config values (can be overridden)
export const DEFAULT_TOKEN_STORAGE_KEY = 'dialogue_foundry_token'
export const DEFAULT_CHAT_ID_STORAGE_KEY = 'dialogue_foundry_chat_id'
const DEFAULT_USER_ID_STORAGE_KEY = 'dialogue_foundry_user_id'

// In-memory storage fallback when localStorage is unavailable
class MemoryStorage implements Storage {
  private items: Record<string, string> = {}
  length = 0

  clear(): void {
    this.items = {}
    this.length = 0
  }

  getItem(key: string): string | null {
    return key in this.items ? this.items[key] : null
  }

  key(index: number): string | null {
    return Object.keys(this.items)[index] || null
  }

  removeItem(key: string): void {
    if (key in this.items) {
      delete this.items[key]
      this.length = Object.keys(this.items).length
    }
  }

  setItem(key: string, value: string): void {
    this.items[key] = value
    this.length = Object.keys(this.items).length
  }
}

// Check if localStorage is available
const getStorage = (): Storage => {
  try {
    // Test localStorage access
    const testKey = '_test_storage_access_'
    localStorage.setItem(testKey, 'test')
    localStorage.removeItem(testKey)
    return localStorage
  } catch (e) {
    logger.warning(
      'localStorage not available, falling back to memory storage',
      { error: e }
    )
    return new MemoryStorage()
  }
}

export interface ChatConfig {
  apiBaseUrl: string
  companyId: string
  tokenStorageKey?: string
  chatIdStorageKey?: string
  userIdStorageKey?: string
}

interface Message {
  id: string
  chat_id: string
  user_id: string
  content: string
  role: string
  sequence_number: number
  created_at: string
  updated_at: string | null
  title?: string | null
}

interface ChatInit {
  chatId: string
  messages: ChatItem[]
}

export class ChatApiService {
  private apiBaseUrl: string
  private companyId: string
  private tokenStorageKey: string
  private chatIdStorageKey: string
  private userIdStorageKey: string
  private storage: Storage
  private api: ReturnType<typeof axios.create>

  constructor(config: ChatConfig) {
    this.apiBaseUrl = config.apiBaseUrl
    this.companyId = config.companyId
    this.tokenStorageKey = config.tokenStorageKey || DEFAULT_TOKEN_STORAGE_KEY
    this.chatIdStorageKey =
      config.chatIdStorageKey || DEFAULT_CHAT_ID_STORAGE_KEY
    this.userIdStorageKey =
      config.userIdStorageKey || DEFAULT_USER_ID_STORAGE_KEY
    this.storage = getStorage()

    // Create axios instance
    this.api = axios.create({
      baseURL: this.apiBaseUrl,
      headers: {
        'Content-Type': 'application/json'
      },
      timeout: 30000 // 30 second timeout
    })

    // Add a request interceptor to include the token in all requests
    this.api.interceptors.request.use(
      requestConfig => {
        const token = this.storage.getItem(this.tokenStorageKey)
        if (token && requestConfig.headers) {
          Object.assign(requestConfig.headers, {
            Authorization: `Bearer ${token}`
          })
        }
        return requestConfig
      },
      (error: AxiosError) => {
        logger.captureException(error, {
          context: 'request-interceptor',
          url: error.config?.url
        })
        return Promise.reject(error)
      }
    )

    // Add a response interceptor to handle errors consistently
    this.api.interceptors.response.use(
      response => response,
      (error: AxiosError) => {
        if (error.response) {
          // The request was made and the server responded with an error status
          const responseStatus = error.response.status
          const data = error.response.data as any

          let errorCode: ErrorCodeValue = ServiceErrorCodes.UNKNOWN_ERROR

          // Check if there's a specific error in the response
          if (data && data.error) {
            errorCode = data.code || `HTTP_${responseStatus}`
          }

          // Create friendly messages for common HTTP status codes
          switch (responseStatus) {
            case 401:
              // Check if this is specifically a token expiration
              if (data && data.code === ServiceErrorCodes.TOKEN_EXPIRED) {
                errorCode = ServiceErrorCodes.TOKEN_EXPIRED
              } else {
                // Other authentication errors like invalid tokens
                errorCode = ServiceErrorCodes.TOKEN_INVALID
              }
              break
            case 403:
              errorCode = ServiceErrorCodes.AUTH_FORBIDDEN
              break
            case 404:
              errorCode = ServiceErrorCodes.NOT_FOUND
              break
            case 429:
              errorCode = ServiceErrorCodes.RATE_LIMITED
              break
            case 500:
            case 502:
            case 503:
            case 504:
              errorCode = ServiceErrorCodes.SERVER_ERROR
              break
          }

          // Create the API error
          const apiError = new ApiError(errorCode, false)

          // Only log to Sentry for non-expiration errors
          if (errorCode !== ServiceErrorCodes.TOKEN_EXPIRED) {
            logger.captureException(apiError, {
              originalError: error,
              httpStatus: responseStatus,
              endpoint: error.config?.url,
              method: error.config?.method?.toUpperCase(),
              requestData: error.config?.data,
              responseData: data
            })
          }

          return Promise.reject(apiError)
        } else if (error.request) {
          // The request was made but no response was received
          const networkError = new ApiError(
            ServiceErrorCodes.NETWORK_ERROR,
            true
          )

          logger.captureException(networkError, {
            originalError: error,
            endpoint: error.config?.url,
            method: error.config?.method?.toUpperCase()
          })

          return Promise.reject(networkError)
        } else {
          // Something happened in setting up the request
          const requestError = new ApiError(
            ServiceErrorCodes.REQUEST_FAILED,
            false
          )

          logger.captureException(requestError, {
            originalError: error,
            message: error.message
          })

          return Promise.reject(requestError)
        }
      }
    )
  }

  /**
   * Initialize the chat system
   * - Checks for existing token and chat ID
   * - If not found, creates a new chat
   * - Returns the chat data and conversation history
   */
  async initializeChat(welcomeMessage: string | undefined): Promise<ChatInit> {
    const storedToken = this.storage.getItem(this.tokenStorageKey)
    const storedChatId = this.storage.getItem(this.chatIdStorageKey)

    // If we have both a token and chat ID, try to load the existing chat
    if (storedToken && storedChatId) {
      try {
        const response = await this.api.get(`/chats/${storedChatId}`)

        return {
          chatId: storedChatId,
          messages: this.mapMessagesToNluxFormat(response.data.messages || [])
        }
      } catch (error) {
        // Check if this is a token expiration
        if (
          error instanceof ApiError &&
          error.code === ServiceErrorCodes.TOKEN_EXPIRED
        ) {
          logger.debug('Token expired during initialization, creating new chat')
        } else {
          logger.error('Error loading existing chat', {
            chatId: storedChatId,
            error
          })
        }

        // If there's an error (e.g., token expired), clear storage and create a new chat
        this.storage.removeItem(this.tokenStorageKey)
        this.storage.removeItem(this.chatIdStorageKey)
      }
    }

    // Create a new chat
    return this.createNewChat({ welcomeMessage })
  }

  /**
   * Create a new chat session
   */
  async createNewChat({
    welcomeMessage,
    sameUser
  }: { welcomeMessage?: string; sameUser?: boolean } = {}): Promise<ChatInit> {
    try {
      const userId = sameUser
        ? this.storage.getItem(this.userIdStorageKey)
        : undefined

      const response = await this.api.post('/chats', {
        name: 'New Conversation',
        companyId: this.companyId,
        welcomeMessage,
        ...(userId
          ? {
              userId
            }
          : {})
      })

      // Store token and chat ID
      this.storage.setItem(this.tokenStorageKey, response.data.accessToken)
      this.storage.setItem(this.chatIdStorageKey, response.data.chat.id)
      this.storage.setItem(this.userIdStorageKey, response.data.chat.user_id)

      return {
        chatId: response.data.chat.id,
        messages: [] // New chat has no messages yet
      }
    } catch (error) {
      logger.error('Error creating new chat', { error })

      // Throw a more informative error
      if (error instanceof ApiError) {
        throw error
      } else {
        const chatCreationError = new ApiError(
          ServiceErrorCodes.CHAT_CREATION_FAILED,
          false
        )

        logger.captureException(chatCreationError, {
          originalError: error
        })

        throw chatCreationError
      }
    }
  }

  /**
   * Clear the current chat session and create a new one
   */
  async startNewChat(): Promise<ChatInit> {
    this.storage.removeItem(this.tokenStorageKey)
    this.storage.removeItem(this.chatIdStorageKey)

    return this.createNewChat()
  }

  /**
   * Get the current chat ID
   */
  getCurrentChatId(): string | null {
    return this.storage.getItem(this.chatIdStorageKey)
  }

  /**
   * Get the current authentication token
   */
  getCurrentToken(): string | null {
    return this.storage.getItem(this.tokenStorageKey)
  }

  /**
   * Get the current user ID
   */
  getCurrentUserId(): string | null {
    return this.storage.getItem(this.userIdStorageKey)
  }

  /**
   * Get the company ID
   */
  getCompanyId(): string {
    return this.companyId
  }

  /**
   * Get the API base URL
   */
  getApiBaseUrl(): string {
    return this.apiBaseUrl
  }

  /**
   * Map backend message format to NLUX format
   * @param messages - Backend messages
   */
  private mapMessagesToNluxFormat(messages: Message[]): ChatItem[] {
    return messages.map(message => ({
      id: message.id,
      message: message.content,
      role: message.role === 'user' ? 'user' : 'assistant',
      timestamp: new Date(message.created_at).getTime()
    }))
  }

  /**
   * Check if the chat session is properly initialized
   */
  isChatInitialized(): boolean {
    const chatId = this.storage.getItem(this.chatIdStorageKey)
    const userId = this.storage.getItem(this.userIdStorageKey)
    const token = this.storage.getItem(this.tokenStorageKey)

    const uuidRegex =
      /^[0-9a-f]{8}-[0-9a-f]{4}-[1-5][0-9a-f]{3}-[89ab][0-9a-f]{3}-[0-9a-f]{12}$/i

    return !!(
      chatId &&
      userId &&
      token &&
      uuidRegex.test(chatId) &&
      uuidRegex.test(userId)
    )
  }

  /**
   * Record an analytics event - tries sendBeacon first, falls back to regular POST
   */
<<<<<<< HEAD
  async recordAnalyticsEvent(
    eventType: string,
    eventData: Record<string, any> = {}
  ): Promise<void> {
=======
  async recordAnalyticsEvent(eventType: string, eventData: Record<string, any> = {}, messageId?: string): Promise<void> {
>>>>>>> 48e97321
    // Capture all required values immediately to avoid issues during page unload
    const chatId = this.storage.getItem(this.chatIdStorageKey)
    const userId = this.storage.getItem(this.userIdStorageKey)

    console.log('Analytics event attempt:', {
      eventType,
      chatId: chatId ? `${chatId.substring(0, 8)}...` : null,
      userId: userId ? `${userId.substring(0, 8)}...` : null,
      storageType: this.storage.constructor.name
    })

    // Check if chat is properly initialized
    if (!chatId || !userId) {
      console.warn('Skipping analytics event - missing required identifiers:', {
        eventType,
        hasChatId: !!chatId,
        hasUserId: !!userId,
        chatIdValue: chatId,
        userIdValue: userId
      })
      return
    }

    const analyticsPayload = {
      chat_id: chatId,
      message_id: messageId,
      user_id: userId,
      company_id: this.companyId,
      event_type: eventType,
      event_data: eventData,
      user_agent: navigator.userAgent,
      referrer: document.referrer
    }

    // Try sendBeacon first if available (for better reliability during page unload)
    if (typeof navigator.sendBeacon === 'function') {
      try {
        const blob = new Blob([JSON.stringify(analyticsPayload)], {
          type: 'application/json'
        })

        const beaconSuccess = navigator.sendBeacon(`${this.apiBaseUrl}/events`, blob)
        
        if (beaconSuccess) {
          console.log('Analytics event sent via sendBeacon:', {
            eventType,
            url: eventData.url,
            success: true
          })
          return // Success, no need to fall back
        } else {
          console.warn(
            'sendBeacon failed to queue request, falling back to regular POST'
          )
        }
      } catch (error) {
        console.warn(
          'sendBeacon threw an error, falling back to regular POST:',
          error
        )
      }
    }

    // Fallback to regular authenticated POST request
    try {
      await this.api.post('/analytics/events', analyticsPayload)
      console.log('Analytics event sent via regular POST:', {
        eventType,
        url: eventData.url,
        success: true
      })
    } catch (error) {
      // Don't throw analytics errors - just log them
      logger.error('Error recording analytics event', {
        eventType,
        eventData,
        analyticsPayload,
        error
      })
    }
  }

  /**
   * Record a link click event
   */
  async recordLinkClick(
    url: string,
    linkText?: string,
    messageId?: string
  ): Promise<void> {
    await this.recordAnalyticsEvent('link_click', {
      url,
      linkText,
    }, messageId)
  }

  /**
   * Record a conversation starter click event
   */
  async recordConversationStarterClick(label: string, position: number, prompt?: string): Promise<void> {
    await this.recordAnalyticsEvent('conversation_starter_click', {
      label,
      position,
      prompt
    })
  }

  /**
   * Send an email request (after user provides email)
   */
  async sendEmailRequest(
    chatId: string,
    {
      userEmail,
      subject,
      conversationSummary
    }: { userEmail: string; subject: string; conversationSummary: string }
  ): Promise<{ success: boolean; error?: string }> {
    try {
      await this.api.post(`/chats/${chatId}/send-email`, {
        userEmail,
        subject,
        conversationSummary
      })
      return { success: true }
    } catch (error) {
      if (error instanceof ApiError) {
        return { success: false, error: error.message }
      }
      return { success: false, error: 'Unknown error' }
    }
  }
}<|MERGE_RESOLUTION|>--- conflicted
+++ resolved
@@ -400,14 +400,7 @@
   /**
    * Record an analytics event - tries sendBeacon first, falls back to regular POST
    */
-<<<<<<< HEAD
-  async recordAnalyticsEvent(
-    eventType: string,
-    eventData: Record<string, any> = {}
-  ): Promise<void> {
-=======
   async recordAnalyticsEvent(eventType: string, eventData: Record<string, any> = {}, messageId?: string): Promise<void> {
->>>>>>> 48e97321
     // Capture all required values immediately to avoid issues during page unload
     const chatId = this.storage.getItem(this.chatIdStorageKey)
     const userId = this.storage.getItem(this.userIdStorageKey)
