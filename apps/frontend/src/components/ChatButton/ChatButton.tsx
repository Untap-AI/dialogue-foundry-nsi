--- conflicted
+++ resolved
@@ -113,20 +113,14 @@
           "df:w-[60px] df:h-[60px] df:rounded-full df:shadow-lg df:transition-all df:duration-200 df:hover:scale-105 df:hover:shadow-xl df:active:scale-95",
           "df:bg-primary df:text-primary-foreground df:border-none df:p-0 df:m-0, df:[&_svg:not([class*='size-'])]:size-[30px]"
         )}
-<<<<<<< HEAD
-=======
         style={{
           width: 'var(--df-widget-button-size) !important',
           height: 'var(--df-widget-button-size) !important',
         }}
->>>>>>> 838bbdff
         onClick={onClick}
         aria-label={isOpen ? 'Close chat' : 'Open chat'}
       >
         {/* Icon */}
-<<<<<<< HEAD
-        <svg viewBox="0 0 24 24" className="df:fill-primary-foreground df:!h-[30px] df:!w-[30px]">
-=======
         <svg 
           viewBox="0 0 24 24" 
           className="df:fill-primary-foreground"
@@ -135,7 +129,6 @@
             height: 'var(--df-widget-button-icon-size) !important',
           }}
         >
->>>>>>> 838bbdff
           <path d="M20 2H4c-1.1 0-2 .9-2 2v18l4-4h14c1.1 0 2-.9 2-2V4c0-1.1-.9-2-2-2zm0 14H5.17L4 17.17V4h16v12z" />
           <path d="M7 9h10v2H7z" />
           <path d="M7 12h7v2H7z" />
